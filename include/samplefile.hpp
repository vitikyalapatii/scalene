--- conflicted
+++ resolved
@@ -18,30 +18,16 @@
 class SampleFile {
   static constexpr int LOCK_FD_SIZE = 4096;
   static constexpr int MAX_FILE_SIZE = 4096 * 65536;
-<<<<<<< HEAD
+  static constexpr int MAX_BUFSIZE = 1024;
   static char* initializer;
 public:
   SampleFile(char* filename_template, char* lockfilename_template) {
     // tprintf::tprintf("Starting\n");
-=======
-  static constexpr int MAX_BUFSIZE = 1024;
-
-public:
-  SampleFile(char *filename_template, char *lockfilename_template) {
->>>>>>> 35bbb00b
     auto pid = getpid();
     // tprintf::tprintf("SampleFile: pid = @, tid=@, this=@\n", pid,
     // pthread_self(), (void*) this);
     stprintf::stprintf(_signalfile, filename_template, pid);
     stprintf::stprintf(_lockfile, lockfilename_template, pid);
-<<<<<<< HEAD
-    _signal_fd = open(_signalfile, flags, perms);
-    _lock_fd = open(_lockfile, flags, perms);
-    ftruncate(_signal_fd, MAX_FILE_SIZE);
-    ftruncate(_lock_fd, 4096);
-    _mmap = reinterpret_cast<char*>(mmap(0, MAX_FILE_SIZE, PROT_READ | PROT_WRITE, MAP_SHARED, _signal_fd, 0));
-    _lastpos = reinterpret_cast<uint64_t*>(mmap(0, 4096, PROT_READ | PROT_WRITE, MAP_SHARED, _lock_fd, 0));
-=======
     int signal_fd = open(_signalfile, flags, perms);
     int lock_fd = open(_lockfile, flags, perms);
     if ((signal_fd == -1) || (lock_fd == -1)) {
@@ -49,15 +35,12 @@
                        __LINE__);
       abort();
     }
-    ftruncate(signal_fd, MAX_FILE_SIZE);
-    ftruncate(lock_fd, LOCK_FD_SIZE);
-    _mmap = reinterpret_cast<char *>(mmap(
-        0, MAX_FILE_SIZE, PROT_READ | PROT_WRITE, MAP_SHARED, signal_fd, 0));
-    _lastpos = reinterpret_cast<int *>(
-        mmap(0, LOCK_FD_SIZE, PROT_READ | PROT_WRITE, MAP_SHARED, lock_fd, 0));
+    ftruncate(_signal_fd, MAX_FILE_SIZE);
+    ftruncate(_lock_fd, 4096);
+    _mmap = reinterpret_cast<char*>(mmap(0, MAX_FILE_SIZE, PROT_READ | PROT_WRITE, MAP_SHARED, _signal_fd, 0));
+    _lastpos = reinterpret_cast<uint64_t*>(mmap(0, 4096, PROT_READ | PROT_WRITE, MAP_SHARED, _lock_fd, 0));
     close(signal_fd);
     close(lock_fd);
->>>>>>> 35bbb00b
     if (_mmap == MAP_FAILED) {
       tprintf::tprintf("Scalene: internal error = @ (@:@)\n", errno, __FILE__,
                        __LINE__);
@@ -96,18 +79,12 @@
     //    tprintf::tprintf("~SampleFile: pid = @, tid=@, this=@\n", getpid(),
     //    pthread_self(), (void*) this);
   }
-<<<<<<< HEAD
   void writeToFile(char* line) {
     // tprintf::tprintf("Locking C @\n", getpid());
     _spin_lock->lock();
     // tprintf::tprintf("Locked C\n");
     char* ptr = _mmap;
     strncpy(_mmap + *_lastpos, (const char *) line, MAX_BUFSIZE); // FIXME
-=======
-  void writeToFile(char *line) {
-    lock.lock();
-    strncpy(_mmap + *_lastpos, (const char *)line, MAX_BUFSIZE); // FIXME
->>>>>>> 35bbb00b
     *_lastpos += strlen(_mmap + *_lastpos) - 1;
     // tprintf::tprintf("Unlocking C @\n", getpid());
     _spin_lock->unlock();
@@ -124,21 +101,12 @@
   static constexpr auto perms = S_IRUSR | S_IWUSR;
 
   char _signalfile[256]; // Name of log file that signals are written to
-<<<<<<< HEAD
   char _lockfile[256]; // Name of file that _lastpos is persisted in
   int _signal_fd; // fd of log file that signals are written to
   int _lock_fd; // fd of file that _lastpos is persisted in
   char* _mmap; // address of first byte of log
   uint64_t* _lastpos; // address of first byte of _lastpos
   HL::SpinLock* _spin_lock;
-=======
-  char _lockfile[256];   // Name of file that _lastpos is persisted in
-  //  int _signal_fd; // fd of log file that signals are written to
-  //  int _lock_fd; // fd of file that _lastpos is persisted in
-  char *_mmap;   // address of first byte of log
-  int *_lastpos; // address of first byte of _lastpos
-
->>>>>>> 35bbb00b
   // Note: initialized in libscalene.cpp
   static HL::PosixLock lock;
   // static char* initializer;
