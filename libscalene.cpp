#define SCALENE_DISABLE_SIGNALS 0 // for debugging only

#include <heaplayers.h>

#include <execinfo.h>
#include <signal.h>
#include <stdio.h>
#include <stdlib.h>
#include <unistd.h>

#include "common.hpp"
#include "stprintf.h"
#include "tprintf.h"

#include "memcpysampler.hpp"
<<<<<<< HEAD
=======
#include "sampleheap.hpp"
>>>>>>> 35bbb00b
#include "staticbufferheap.hpp"

#if defined(__APPLE__)
#include "macinterpose.h"
#include "tprintf.h"
#endif

const uint64_t MallocSamplingRate = 1048576ULL;
const uint64_t MemcpySamplingRate = MallocSamplingRate * 2ULL;

#include "nextheap.hpp"

class ParentHeap
    : public HL::ThreadSpecificHeap<SampleHeap<MallocSamplingRate, NextHeap>> {
};

static bool _initialized{false};

static bool _initialized { false };

class CustomHeapType : public ParentHeap {
public:
<<<<<<< HEAD
  CustomHeapType()
  {
    _initialized = true;
  }
=======
  CustomHeapType() { _initialized = true; }
>>>>>>> 35bbb00b
  void lock() {}
  void unlock() {}
};

// typedef NextHeap CustomHeapType;

// This is a hack to have a long-living buffer
// to put init filename in
char init_file[MAX_BUFSIZE];
char* init_with_pid() {
  stprintf::stprintf(init_file, "/tmp/initializer-@", getpid());
  // creates the file and then closes it
  return init_file;
  int fd = open(init_file, O_CREAT|O_RDWR, S_IRUSR | S_IWUSR);
  close(fd);
  return init_file;
}
char* SampleFile::initializer = init_with_pid();
class InitializeMe {
public:
  InitializeMe() {
#if 1
    // invoke backtrace so it resolves symbols now
#if 0 // defined(__linux__)
    volatile void * dl = dlopen("libgcc_s.so.1", RTLD_NOW | RTLD_GLOBAL);
#endif
    void *callstack[4];
    auto frames = backtrace(callstack, 4);
#endif
    //    isInitialized = true;
  }
};

static volatile InitializeMe initme;
HL::PosixLock SampleFile::lock;

<<<<<<< HEAD
CustomHeapType& getTheCustomHeap() {
=======
CustomHeapType &getTheCustomHeap() {
>>>>>>> 35bbb00b
  static CustomHeapType thang;
  return thang;
}

<<<<<<< HEAD
auto& getSampler() {
=======
auto &getSampler() {
>>>>>>> 35bbb00b
  static MemcpySampler<MemcpySamplingRate> msamp;
  return msamp;
}

#if defined(__APPLE__)
#define LOCAL_PREFIX(x) xx##x
#else
#define LOCAL_PREFIX(x) x
#endif

extern "C" ATTRIBUTE_EXPORT void *
LOCAL_PREFIX(memcpy)(void *dst, const void *src, size_t n) {
  auto result = getSampler().memcpy(dst, src, n);
  return result;
}

extern "C" ATTRIBUTE_EXPORT void *
LOCAL_PREFIX(memmove)(void *dst, const void *src, size_t n) {
  auto result = getSampler().memmove(dst, src, n);
  return result;
}

<<<<<<< HEAD
extern "C" ATTRIBUTE_EXPORT char * LOCAL_PREFIX(strcpy)(char * dst, const char * src) {
=======
extern "C" ATTRIBUTE_EXPORT char *LOCAL_PREFIX(strcpy)(char *dst,
                                                       const char *src) {
>>>>>>> 35bbb00b
  auto result = getSampler().strcpy(dst, src);
  return result;
}

<<<<<<< HEAD

=======
>>>>>>> 35bbb00b
StaticBufferHeap<16 * 1048576> buffer;

static bool _inMalloc = false;

<<<<<<< HEAD
extern "C" ATTRIBUTE_EXPORT void * xxmalloc(size_t sz) {
  if (_inMalloc) {
    buffer.malloc(sz);
  }
  void * ptr = nullptr;
=======
extern "C" ATTRIBUTE_EXPORT void *xxmalloc(size_t sz) {
  if (_inMalloc) {
    buffer.malloc(sz);
  }
  void *ptr = nullptr;
>>>>>>> 35bbb00b
  _inMalloc = true;
  ptr = getTheCustomHeap().malloc(sz);
  _inMalloc = false;
  return ptr;
}

<<<<<<< HEAD
extern "C" ATTRIBUTE_EXPORT void xxfree(void * ptr) {
=======
extern "C" ATTRIBUTE_EXPORT void xxfree(void *ptr) {
>>>>>>> 35bbb00b
  if (!_initialized) {
    return;
  }
  if (buffer.isValid(ptr)) {
    return;
  }
  getTheCustomHeap().free(ptr);
}

extern "C" ATTRIBUTE_EXPORT void xxfree_sized(void *ptr, size_t sz) {
  // TODO FIXME maybe make a sized-free version?
  getTheCustomHeap().free(ptr);
}

<<<<<<< HEAD
extern "C" ATTRIBUTE_EXPORT void * xxmemalign(size_t alignment, size_t sz) {
=======
extern "C" ATTRIBUTE_EXPORT void *xxmemalign(size_t alignment, size_t sz) {
>>>>>>> 35bbb00b
  if (_initialized) {
    return getTheCustomHeap().memalign(alignment, sz);
  } else {
    // FIXME
    return buffer.malloc(sz);
  }
}

<<<<<<< HEAD
extern "C" ATTRIBUTE_EXPORT size_t xxmalloc_usable_size(void * ptr) {
=======
extern "C" ATTRIBUTE_EXPORT size_t xxmalloc_usable_size(void *ptr) {
>>>>>>> 35bbb00b
  if (buffer.isValid(ptr)) {
    return buffer.getSize(ptr);
  }
  return getTheCustomHeap().getSize(ptr); // TODO FIXME adjust for ptr offset?
}

extern "C" ATTRIBUTE_EXPORT void xxmalloc_lock() { getTheCustomHeap().lock(); }

extern "C" ATTRIBUTE_EXPORT void xxmalloc_unlock() {
  getTheCustomHeap().unlock();
}

#if defined(__APPLE__)
MAC_INTERPOSE(xxmemcpy, memcpy);
MAC_INTERPOSE(xxmemmove, memmove);
MAC_INTERPOSE(xxstrcpy, strcpy);
#endif<|MERGE_RESOLUTION|>--- conflicted
+++ resolved
@@ -13,10 +13,7 @@
 #include "tprintf.h"
 
 #include "memcpysampler.hpp"
-<<<<<<< HEAD
-=======
 #include "sampleheap.hpp"
->>>>>>> 35bbb00b
 #include "staticbufferheap.hpp"
 
 #if defined(__APPLE__)
@@ -39,14 +36,7 @@
 
 class CustomHeapType : public ParentHeap {
 public:
-<<<<<<< HEAD
-  CustomHeapType()
-  {
-    _initialized = true;
-  }
-=======
   CustomHeapType() { _initialized = true; }
->>>>>>> 35bbb00b
   void lock() {}
   void unlock() {}
 };
@@ -83,20 +73,12 @@
 static volatile InitializeMe initme;
 HL::PosixLock SampleFile::lock;
 
-<<<<<<< HEAD
-CustomHeapType& getTheCustomHeap() {
-=======
 CustomHeapType &getTheCustomHeap() {
->>>>>>> 35bbb00b
   static CustomHeapType thang;
   return thang;
 }
 
-<<<<<<< HEAD
-auto& getSampler() {
-=======
 auto &getSampler() {
->>>>>>> 35bbb00b
   static MemcpySampler<MemcpySamplingRate> msamp;
   return msamp;
 }
@@ -119,48 +101,28 @@
   return result;
 }
 
-<<<<<<< HEAD
-extern "C" ATTRIBUTE_EXPORT char * LOCAL_PREFIX(strcpy)(char * dst, const char * src) {
-=======
 extern "C" ATTRIBUTE_EXPORT char *LOCAL_PREFIX(strcpy)(char *dst,
                                                        const char *src) {
->>>>>>> 35bbb00b
   auto result = getSampler().strcpy(dst, src);
   return result;
 }
 
-<<<<<<< HEAD
-
-=======
->>>>>>> 35bbb00b
 StaticBufferHeap<16 * 1048576> buffer;
 
 static bool _inMalloc = false;
 
-<<<<<<< HEAD
-extern "C" ATTRIBUTE_EXPORT void * xxmalloc(size_t sz) {
-  if (_inMalloc) {
-    buffer.malloc(sz);
-  }
-  void * ptr = nullptr;
-=======
 extern "C" ATTRIBUTE_EXPORT void *xxmalloc(size_t sz) {
   if (_inMalloc) {
     buffer.malloc(sz);
   }
   void *ptr = nullptr;
->>>>>>> 35bbb00b
   _inMalloc = true;
   ptr = getTheCustomHeap().malloc(sz);
   _inMalloc = false;
   return ptr;
 }
 
-<<<<<<< HEAD
-extern "C" ATTRIBUTE_EXPORT void xxfree(void * ptr) {
-=======
 extern "C" ATTRIBUTE_EXPORT void xxfree(void *ptr) {
->>>>>>> 35bbb00b
   if (!_initialized) {
     return;
   }
@@ -175,11 +137,7 @@
   getTheCustomHeap().free(ptr);
 }
 
-<<<<<<< HEAD
-extern "C" ATTRIBUTE_EXPORT void * xxmemalign(size_t alignment, size_t sz) {
-=======
 extern "C" ATTRIBUTE_EXPORT void *xxmemalign(size_t alignment, size_t sz) {
->>>>>>> 35bbb00b
   if (_initialized) {
     return getTheCustomHeap().memalign(alignment, sz);
   } else {
@@ -188,11 +146,7 @@
   }
 }
 
-<<<<<<< HEAD
-extern "C" ATTRIBUTE_EXPORT size_t xxmalloc_usable_size(void * ptr) {
-=======
 extern "C" ATTRIBUTE_EXPORT size_t xxmalloc_usable_size(void *ptr) {
->>>>>>> 35bbb00b
   if (buffer.isValid(ptr)) {
     return buffer.getSize(ptr);
   }
