"""Scalene: a scripting-language aware profiler for Python.

    https://github.com/plasma-umass/scalene

    See the paper "docs/scalene-paper.pdf" in this repository for technical
    details on an earlier version of Scalene's design; note that a
    number of these details have changed.

    by Emery Berger
    https://emeryberger.com

    usage: scalene test/testme.py
    usage help: scalene --help

"""
import argparse
import atexit
import builtins
import dis
import functools
import gc
import inspect
import math
import mmap
import multiprocessing
import pathlib
import queue
import os
import random
import re
import signal
import stat
import sys
import tempfile
import threading
import time
import traceback

if sys.platform != "win32":
    from scalene import get_line_atomic

from collections import defaultdict
from functools import lru_cache
from signal import Handlers, Signals
from types import CodeType, FrameType
from typing import (
    Any,
    Callable,
    Dict,
    Set,
    FrozenSet,
    List,
    Optional,
    TextIO,
    Tuple,
    Union,
    cast,
)
from multiprocessing.process import BaseProcess

from scalene.scalene_arguments import ScaleneArguments
from scalene.scalene_statistics import *
from scalene.scalene_output import ScaleneOutput
from scalene.scalene_preload import ScalenePreload
from scalene.scalene_signals import ScaleneSignals
from scalene.scalene_gpu import ScaleneGPU
from scalene.scalene_parseargs import ScaleneParseArgs, StopJupyterExecution
from scalene.scalene_sigqueue import ScaleneSigQueue


def require_python(version: Tuple[int, int]) -> None:
    assert (
        sys.version_info >= version
    ), f"Scalene requires Python version {version[0]}.{version[1]} or above."


require_python((3, 7) if sys.platform != "win32" else (3, 8))


# Scalene fully supports Unix-like operating systems; in
# particular, Linux, Mac OS X, and WSL 2 (Windows Subsystem for Linux 2 = Ubuntu).
# It also has partial support for Windows.

# Install our profile decorator.


def scalene_redirect_profile(func: Any) -> Any:
    return Scalene.profile(func)


builtins.profile = scalene_redirect_profile  # type: ignore


class Scalene:
    """The Scalene profiler itself."""

    # Debugging flag, for internal use only.
    __debug: bool = False
    # Whether the current profiler is a child
    __is_child = -1
    # the pid of the primary profiler
    __parent_pid = -1
    # Support for @profile
    # decorated files
    __files_to_profile: Dict[Filename, bool] = defaultdict(bool)
    # decorated functions
    __functions_to_profile: Dict[Filename, Dict[Any, bool]] = defaultdict(
        lambda: {}
    )

    # We use these in is_call_function to determine whether a
    # particular bytecode is a function call.  We use this to
    # distinguish between Python and native code execution when
    # running in threads.
    __call_opcodes: FrozenSet[int] = frozenset(
        {
            dis.opmap[op_name]
            for op_name in dis.opmap
            if op_name.startswith("CALL_FUNCTION")
        }
    )

    # Cache the original thread join function, which we replace with our own version.
    __original_thread_join = threading.Thread.join

    # As above; we'll cache the original thread and replace it.
    __original_lock = threading.Lock

    __args = ScaleneArguments()
    __stats = ScaleneStatistics()
    __output = ScaleneOutput()
    __gpu = ScaleneGPU()

    __output.gpu = __gpu.has_gpu()

    @staticmethod
    def get_original_lock() -> threading.Lock:
        return Scalene.__original_lock()

    # Likely names for the Python interpreter.
    __all_python_names = [
        os.path.basename(sys.executable),
        os.path.basename(sys.executable) + str(sys.version_info.major),
        os.path.basename(sys.executable)
        + str(sys.version_info.major)
        + "."
        + str(sys.version_info.minor),
    ]

    # last num seconds between interrupts for CPU sampling.
    __last_cpu_sampling_rate: float = 0

    # when did we last receive a signal?
    __last_signal_time_virtual: float = 0
    __last_signal_time_wallclock: float = 0

    # path for the program being profiled
    __program_path: str = ""
    # temporary directory to hold aliases to Python

    __python_alias_dir: pathlib.Path

    ## Profile output parameters

    # when we output the next profile
    __next_output_time: float = float("inf")
    # pid for tracking child processes
    __pid: int = 0

    # Things that need to be in sync with the C++ side
    # (see include/sampleheap.hpp, include/samplefile.hpp)

    MAX_BUFSIZE = 256  # Must match SampleFile::MAX_BUFSIZE
    __malloc_buf = bytearray(MAX_BUFSIZE)
    __memcpy_buf = bytearray(MAX_BUFSIZE)

    #   file to communicate the number of malloc/free samples (+ PID)
    __malloc_signal_filename = Filename(
        f"/tmp/scalene-malloc-signal{os.getpid()}"
    )
    __malloc_lock_filename = Filename(f"/tmp/scalene-malloc-lock{os.getpid()}")
    __malloc_signal_position = 0
    __malloc_lastpos = bytearray(8)
    __malloc_signal_mmap = None
    __malloc_lock_mmap : mmap.mmap
    __malloc_signal_fd : TextIO
    __malloc_lock_fd : TextIO
    
    #   file to communicate the number of memcpy samples (+ PID)
    __memcpy_signal_filename = Filename(
        f"/tmp/scalene-memcpy-signal{os.getpid()}"
    )

    __memcpy_lock_filename = Filename(f"/tmp/scalene-memcpy-lock{os.getpid()}")
    try:
        __memcpy_signal_fd = open(__memcpy_signal_filename, "r")
        os.unlink(__memcpy_signal_fd.name)
        __memcpy_lock_fd = open(__memcpy_lock_filename, "r+")
        os.unlink(__memcpy_lock_fd.name)
        __memcpy_signal_mmap = mmap.mmap(
            __memcpy_signal_fd.fileno(),
            0,
            mmap.MAP_SHARED,
            mmap.PROT_READ,
        )
        __memcpy_lock_mmap = mmap.mmap(
            __memcpy_lock_fd.fileno(),
            0,
            mmap.MAP_SHARED,
            mmap.PROT_READ | mmap.PROT_WRITE,
        )

    except BaseException:
        pass
    __memcpy_lastpos = bytearray(8)

    # Program-specific information:
    #   the name of the program being profiled
    __program_being_profiled = Filename("")

    # Is the thread sleeping? (We use this to properly attribute CPU time.)
    __is_thread_sleeping: Dict[int, bool] = defaultdict(
        bool
    )  # False by default
    __child_pids: Set[int] = set()

    # Signal queues for CPU timers, allocations, and memcpy
    __cpu_sigq: ScaleneSigQueue[Any]
    __alloc_sigq: ScaleneSigQueue[Any]
    __memcpy_sigq: ScaleneSigQueue[Any]

    @classmethod
    def clear_metrics(cls) -> None:
        """
        Clears the various states so that each forked process
        can start with a clean slate
        """
        cls.__stats.clear()
        cls.__child_pids.clear()

    @classmethod
    def add_child_pid(cls, pid: int) -> None:
        cls.__child_pids.add(pid)

    @classmethod
    def remove_child_pid(cls, pid: int) -> None:
        cls.__child_pids.remove(pid)

    # Replacement @profile decorator function.
    # We track which functions - in which files - have been decorated,
    # and only report stats for those.
    @staticmethod
    def profile(func: Any) -> Any:
        # Record the file and function name
        Scalene.__files_to_profile[func.__code__.co_filename] = True
        Scalene.__functions_to_profile[func.__code__.co_filename][func] = True

        @functools.wraps(func)
        def wrapper_profile(*args: Any, **kwargs: Any) -> Any:
            value = func(*args, **kwargs)
            return value

        return wrapper_profile

    @staticmethod
    def shim(func: Callable[[Any], Any]) -> Any:
        """
        Provides a decorator that, when used, calls the wrapped function with the Scalene type

        Wrapped function must be of type (s: Scalene) -> Any

        This decorator allows for marking a function in a separate file as a drop-in replacement for an existing
        library function. The intention is for these functions to replace a function that indefinitely blocks (which
        interferes with Scalene) with a function that awakens periodically to allow for signals to be delivered
        """
        func(Scalene)
        # Returns the function itself to the calling file for the sake
        # of not displaying unusual errors if someone attempts to call
        # it
        @functools.wraps(func)
        def wrapped(*args: Any, **kwargs: Any) -> Any:
            return func(*args, **kwargs)  # type: ignore

        return wrapped

    @staticmethod
    def set_thread_sleeping(tid: int) -> None:
        Scalene.__is_thread_sleeping[tid] = True

    @staticmethod
    def reset_thread_sleeping(tid: int) -> None:
        Scalene.__is_thread_sleeping[tid] = False

    @staticmethod
    @lru_cache(maxsize=None)
    def is_call_function(code: CodeType, bytei: ByteCodeIndex) -> bool:
        """Returns true iff the bytecode at the given index is a function call."""
        for ins in dis.get_instructions(code):
            if ins.offset == bytei and ins.opcode in Scalene.__call_opcodes:
                return True
        return False

    timer_signals = True

    @staticmethod
    def windows_timer_loop() -> None:
        """For Windows, send periodic timer signals; launch as a background thread."""
        Scalene.timer_signals = True
        while Scalene.timer_signals:
            time.sleep(Scalene.__args.cpu_sampling_rate)
            signal.raise_signal(ScaleneSignals.cpu_signal)

    @staticmethod
    def set_timer_signals() -> None:
        """Set up timer signals for CPU profiling."""
        if sys.platform == "win32":
            return
        if Scalene.__args.use_virtual_time:
            ScaleneSignals.cpu_timer_signal = signal.ITIMER_VIRTUAL
        else:
            ScaleneSignals.cpu_timer_signal = signal.ITIMER_REAL

        # Now set the appropriate timer signal.
        if ScaleneSignals.cpu_timer_signal == signal.ITIMER_REAL:
            ScaleneSignals.cpu_signal = signal.SIGALRM
        elif ScaleneSignals.cpu_timer_signal == signal.ITIMER_VIRTUAL:
            ScaleneSignals.cpu_signal = signal.SIGVTALRM
        elif ScaleneSignals.cpu_timer_signal == signal.ITIMER_PROF:
            ScaleneSignals.cpu_signal = signal.SIGPROF
            # NOT SUPPORTED
            assert False, "ITIMER_PROF is not currently supported."

    @staticmethod
    def start_signal_queues() -> None:
        """Starts the signal processing queues (i.e., their threads)"""
        Scalene.__cpu_sigq.start()
        Scalene.__alloc_sigq.start()
        Scalene.__memcpy_sigq.start()

    @staticmethod
    def stop_signal_queues() -> None:
        """Stops the signal processing queues (i.e., their threads)"""
        Scalene.__cpu_sigq.stop()
        Scalene.__alloc_sigq.stop()
        Scalene.__memcpy_sigq.stop()

    @staticmethod
    def malloc_signal_handler(
        signum: Union[
            Callable[[Signals, FrameType], None], int, Handlers, None
        ],
        this_frame: FrameType,
    ) -> None:
        Scalene.__alloc_sigq.put((signum, this_frame))
        del this_frame

    @staticmethod
    def free_signal_handler(
        signum: Union[
            Callable[[Signals, FrameType], None], int, Handlers, None
        ],
        this_frame: FrameType,
    ) -> None:
        Scalene.__alloc_sigq.put((signum, this_frame))
        del this_frame

    @staticmethod
    def memcpy_signal_handler(
        signum: Union[
            Callable[[Signals, FrameType], None], int, Handlers, None
        ],
        this_frame: FrameType,
    ) -> None:
        # return # FIXME
        Scalene.__memcpy_sigq.put((signum, this_frame))
        del this_frame

    @staticmethod
    def enable_signals() -> None:
        """Set up the signal handlers to handle interrupts for profiling and start the
        timer interrupts."""
        if sys.platform == "win32":
            Scalene.timer_signals = True
            signal.signal(
                ScaleneSignals.cpu_signal,
                Scalene.cpu_signal_handler,
            )
            # On Windows, we simulate timer signals by running a background thread.
            Scalene.timer_signals = True
            t = threading.Thread(target=Scalene.windows_timer_loop)
            t.start()
            Scalene.start_signal_queues()
            return
        Scalene.start_signal_queues()
        # Set signal handlers for memory allocation and memcpy events.
        signal.signal(
            ScaleneSignals.malloc_signal, Scalene.malloc_signal_handler
        )
        signal.signal(ScaleneSignals.free_signal, Scalene.free_signal_handler)
        signal.signal(
            ScaleneSignals.memcpy_signal,
            Scalene.memcpy_signal_handler,
        )
        # Set every signal to restart interrupted system calls.
        signal.siginterrupt(ScaleneSignals.cpu_signal, False)
        signal.siginterrupt(ScaleneSignals.malloc_signal, False)
        signal.siginterrupt(ScaleneSignals.free_signal, False)
        signal.siginterrupt(ScaleneSignals.memcpy_signal, False)
        # Turn on the CPU profiling timer to run at the sampling rate (exactly once).
        signal.signal(
            ScaleneSignals.cpu_signal,
            Scalene.cpu_signal_handler,
        )
        signal.setitimer(
            ScaleneSignals.cpu_timer_signal,
            Scalene.__args.cpu_sampling_rate,
            0,
        )

    def __init__(
        self,
        arguments: argparse.Namespace,
        program_being_profiled: Optional[Filename] = None,
    ):
        # gc.set_debug(gc.DEBUG_SAVE)
        import scalene.replacement_pjoin

        # Hijack lock, poll, thread_join, fork, and exit.
        import scalene.replacement_lock
        import scalene.replacement_thread_join
        import scalene.replacement_exit
        import scalene.replacement_mp_lock

        if sys.platform != "win32":
            import scalene.replacement_poll_selector
            import scalene.replacement_fork

        Scalene.__args = cast(ScaleneArguments, arguments)
        Scalene.__cpu_sigq = ScaleneSigQueue(Scalene.cpu_sigqueue_processor)
        Scalene.__alloc_sigq = ScaleneSigQueue(
            Scalene.alloc_sigqueue_processor
        )
        Scalene.__memcpy_sigq = ScaleneSigQueue(
            Scalene.memcpy_sigqueue_processor
        )

        # Initialize the malloc related files; if for whatever reason
        # the files don't exist and we are supposed to be profiling
        # memory, exit.
        try:
            Scalene.__malloc_signal_fd = open(Scalene.__malloc_signal_filename, "r")
            os.unlink(Scalene.__malloc_signal_fd.name)
            Scalene.__malloc_lock_fd = open(Scalene.__malloc_lock_filename, "r+")
            os.unlink(Scalene.__malloc_lock_fd.name)
            Scalene.__malloc_signal_mmap = mmap.mmap(
                Scalene.__malloc_signal_fd.fileno(),
                0,
                mmap.MAP_SHARED,
                mmap.PROT_READ,
            )
            Scalene.__malloc_lock_mmap = mmap.mmap(
                Scalene.__malloc_lock_fd.fileno(),
                0,
                mmap.MAP_SHARED,
                mmap.PROT_READ | mmap.PROT_WRITE,
            )
        except BaseException as exc:
            # Ignore if we aren't profiling memory; otherwise, exit.
            if not arguments.cpu_only:
                sys.exit(-1)

        Scalene.set_timer_signals()
        if arguments.pid:
            # Child process.
            # We need to use the same directory as the parent.
            # The parent always puts this directory as the first entry in the PATH.
            # Extract the alias directory from the path.
            dirname = os.environ["PATH"].split(os.pathsep)[0]
            Scalene.__python_alias_dir = pathlib.Path(dirname)
            Scalene.__pid = arguments.pid

        else:
            # Parent process.
            Scalene.__python_alias_dir = pathlib.Path(
                tempfile.mkdtemp(prefix="scalene")
            )
            # Create a temporary directory to hold aliases to the Python
            # executable, so scalene can handle multiple processes; each
            # one is a shell script that redirects to Scalene.
            Scalene.__pid = 0
            cmdline = ""
            # Pass along commands from the invoking command line.
            cmdline += f" --cpu-sampling-rate={arguments.cpu_sampling_rate}"
            if arguments.use_virtual_time:
                cmdline += " --use-virtual-time"
            if "off" in arguments and arguments.off:
                cmdline += " --off"
            if arguments.cpu_only:
                cmdline += " --cpu-only"

            environ = ScalenePreload.get_preload_environ(arguments)
            preface = " ".join(
                "=".join((k, str(v))) for (k, v) in environ.items()
            )

            # Add the --pid field so we can propagate it to the child.
            cmdline += f" --pid={os.getpid()} ---"
            payload = """#!/bin/bash
    echo $$
    %s %s -m scalene %s $@
    """ % (
                preface,
                sys.executable,
                cmdline,
            )
            # Now create all the files.
            for name in Scalene.__all_python_names:
                fname = os.path.join(Scalene.__python_alias_dir, name)
                with open(fname, "w") as file:
                    file.write(payload)
                os.chmod(fname, stat.S_IXUSR | stat.S_IRUSR | stat.S_IWUSR)
            # Finally, insert this directory into the path.
            sys.path.insert(0, str(Scalene.__python_alias_dir))
            os.environ["PATH"] = (
                str(Scalene.__python_alias_dir)
                + os.pathsep
                + os.environ["PATH"]
            )
            # Force the executable (if anyone invokes it later) to point to one of our aliases.
            sys.executable = Scalene.__all_python_names[0]

        # Register the exit handler to run when the program terminates or we quit.
        atexit.register(Scalene.exit_handler)
        # Store relevant names (program, path).
        if program_being_profiled:
            Scalene.__program_being_profiled = Filename(
                os.path.abspath(program_being_profiled)
            )

    @staticmethod
    def cpu_signal_handler(
        signum: Union[
            Callable[[Signals, FrameType], None], int, Handlers, None
        ],
        this_frame: FrameType,
    ) -> None:
        """Wrapper for CPU signal handlers."""
        now_virtual = time.process_time()
        now_wallclock = time.perf_counter()
        if (
            Scalene.__last_signal_time_virtual == 0.0
            or Scalene.__last_signal_time_wallclock == 0.0
        ):
            Scalene.__last_signal_time_virtual = now_virtual
            Scalene.__last_signal_time_wallclock = now_wallclock
        # Sample GPU load as well.
        gpu_load = Scalene.__gpu.load()
        gpu_mem_used = Scalene.__gpu.memory_used()
        Scalene.__cpu_sigq.put(
            (
                signum,
                this_frame,
                now_virtual,
                now_wallclock,
                gpu_load,
                gpu_mem_used,
                Scalene.__last_signal_time_virtual,
                Scalene.__last_signal_time_wallclock,
            )
        )
        if sys.platform != "win32":
            signal.setitimer(
                ScaleneSignals.cpu_timer_signal,
                Scalene.__args.cpu_sampling_rate,
                0,
            )
        Scalene.__last_signal_time_virtual = time.process_time()
        Scalene.__last_signal_time_wallclock = time.perf_counter()

    @staticmethod
    def profile_this_code(fname: Filename, lineno: LineNumber) -> bool:
        """When using @profile, only profile files & lines that have been decorated."""
        if not Scalene.__files_to_profile:
            return True
        if fname not in Scalene.__files_to_profile:
            return False
        # Now check to see if it's the right line range.
        for fn in Scalene.__functions_to_profile[fname]:
            lines, line_start = inspect.getsourcelines(fn)
            if lineno >= line_start and lineno < line_start + len(lines):
                # Yes, it's in range.
                return True
        return False

    @staticmethod
    def cpu_sigqueue_processor(
        _signum: Union[
            Callable[[Signals, FrameType], None], int, Handlers, None
        ],
        this_frame: FrameType,
        now_virtual: float,
        now_wallclock: float,
        gpu_load: float,
        gpu_mem_used: float,
        prev_virtual: float,
        prev_wallclock: float,
    ) -> None:
        """Handle interrupts for CPU profiling."""
        # We have recorded how long it has been since we received a timer
        # before.  See the logic below.
        # If it's time to print some profiling info, do so.

        #gc.collect()
        #print(gc.get_referrers(this_frame))
        if now_wallclock >= Scalene.__next_output_time:
            # Print out the profile. Set the next output time, stop
            # signals, print the profile, and then start signals
            # again.
            Scalene.__next_output_time += Scalene.__args.profile_interval
            stats = Scalene.__stats
            # pause queues to prevent updates while we output
            with Scalene.__cpu_sigq.lock, Scalene.__alloc_sigq.lock, Scalene.__memcpy_sigq.lock:
                stats.stop_clock()
                output = Scalene.__output
                output.output_profiles(
                    stats,
                    Scalene.__pid,
                    Scalene.profile_this_code,
                    Scalene.__python_alias_dir,
                    profile_memory=not Scalene.__args.cpu_only,
                    reduced_profile=Scalene.__args.reduced_profile,
                )
                stats.start_clock()
    
        # Here we take advantage of an ostensible limitation of Python:
        # it only delivers signals after the interpreter has given up
        # control. This seems to mean that sampling is limited to code
        # running purely in the interpreter, and in fact, that was a limitation
        # of the first version of Scalene, meaning that native code was entirely ignored.
        #
        # (cf. https://docs.python.org/3.9/library/signal.html#execution-of-python-signal-handlers)
        #
        # However: lemons -> lemonade: this "problem" is in fact
        # an effective way to separate out time spent in
        # Python vs. time spent in native code "for free"!  If we get
        # the signal immediately, we must be running in the
        # interpreter. On the other hand, if it was delayed, that means
        # we are running code OUTSIDE the interpreter, e.g.,
        # native code (be it inside of Python or in a library). We
        # account for this time by tracking the elapsed (process) time
        # and compare it to the interval, and add any computed delay
        # (as if it were sampled) to the C counter.
        elapsed_virtual = now_virtual - prev_virtual
        elapsed_wallclock = now_wallclock - prev_wallclock
        # CPU utilization is the fraction of time spent on the CPU
        # over the total wallclock time.
        try:
            cpu_utilization = elapsed_virtual / elapsed_wallclock
        except ZeroDivisionError:
            cpu_utilization = 0.0
        if cpu_utilization > 1.0:
            # Sometimes, for some reason, virtual time exceeds
            # wallclock time, which makes no sense...
            cpu_utilization = 1.0
        if cpu_utilization < 0.0:
            cpu_utilization = 0.0
        # Deal with an odd case reported here: https://github.com/plasma-umass/scalene/issues/124
        # (Note: probably obsolete now that Scalene is using the nvidia wrappers, but just in case...)
        # We don't want to report 'nan', so turn the load into 0.
        if math.isnan(gpu_load):
            gpu_load = 0.0
        gpu_time = gpu_load * Scalene.__last_cpu_sampling_rate
        Scalene.__stats.total_gpu_samples += gpu_time
        python_time = Scalene.__last_cpu_sampling_rate
        c_time = elapsed_virtual - python_time
        if c_time < 0:
            c_time = 0

        # Update counters for every running thread.
    
        new_frames = Scalene.compute_frames_to_record(this_frame)
    
        # Now update counters (weighted) for every frame we are tracking.
        total_time = python_time + c_time

        # First, find out how many frames are not sleeping.  We need
        # to know this number so we can parcel out time appropriately
        # (equally to each running thread).
        total_frames = 0
        for (frame, tident, orig_frame) in new_frames:
            if not Scalene.__is_thread_sleeping[tident]:
                total_frames += 1
        if total_frames == 0:
            del this_frame
            del new_frames[:]
            del new_frames
            return
        normalized_time = total_time / total_frames

        # Now attribute execution time.
        for (frame, tident, orig_frame) in new_frames:
            fname = Filename(frame.f_code.co_filename)
            lineno = LineNumber(frame.f_lineno)
            Scalene.enter_function_meta(frame, Scalene.__stats)
            if frame == new_frames[0][0]:
                # Main thread.
                if not Scalene.__is_thread_sleeping[tident]:

                    Scalene.__stats.cpu_samples_python[fname][lineno] += (
                        python_time / total_frames
                    )
                    Scalene.__stats.cpu_samples_c[fname][lineno] += (
                        c_time / total_frames
                    )
                    Scalene.__stats.cpu_samples[fname] += (
                        python_time + c_time
                    ) / total_frames
                    Scalene.__stats.cpu_utilization[fname][lineno].push(
                        cpu_utilization
                    )
                    Scalene.__stats.gpu_samples[fname][lineno] += (
                        gpu_time / total_frames
                    )

            else:
                # We can't play the same game here of attributing
                # time, because we are in a thread, and threads don't
                # get signals in Python. Instead, we check if the
                # bytecode instruction being executed is a function
                # call.  If so, we attribute all the time to native.
                # NOTE: for now, we don't try to attribute GPU time to threads.
                if not Scalene.__is_thread_sleeping[tident]:
                    # Check if the original caller is stuck inside a call.
                    if Scalene.is_call_function(
                        orig_frame.f_code,
                        ByteCodeIndex(orig_frame.f_lasti),
                    ):
                        # It is. Attribute time to native.
                        Scalene.__stats.cpu_samples_c[fname][
                            lineno
                        ] += normalized_time
                    else:
                        # Not in a call function so we attribute the time to Python.
                        Scalene.__stats.cpu_samples_python[fname][
                            lineno
                        ] += normalized_time
                    Scalene.__stats.cpu_samples[fname] += normalized_time
                    Scalene.__stats.cpu_utilization[fname][lineno].push(
                        cpu_utilization
                    )

<<<<<<< HEAD
        del new_frames[:]
        # Below possibly unnecessary
        del this_frame
        del new_frames
=======
        
        del new_frames[:]
>>>>>>> 6c4c1f6d

        Scalene.__stats.total_cpu_samples += total_time
    
        if False:
            # Pick a new random interval, distributed around the mean.
            next_interval = 0.0
            while next_interval <= 0.0:
                # Choose a normally distributed random number around the
                # mean for the next interval. By setting the standard
                # deviation to a fraction of the mean, we know by
                # properties of the normal distribution that the
                # likelihood of iterating this loop more than once is
                # low. For a fraction 1/f, the probability is
                # p = 1-(math.erf(f/math.sqrt(2)))/2
                next_interval = random.normalvariate(
                    Scalene.__args.cpu_sampling_rate,
                    Scalene.__args.cpu_sampling_rate / 3.0,
                )
        else:
            next_interval = Scalene.__args.cpu_sampling_rate
        Scalene.__last_cpu_sampling_rate = next_interval

    # Returns final frame (up to a line in a file we are profiling), the thread identifier, and the original frame.
    @staticmethod
    def compute_frames_to_record(
        this_frame: FrameType,
    ) -> List[Tuple[FrameType, int, FrameType]]:
        """Collects all stack frames that Scalene actually processes."""
        frames: List[Tuple[FrameType, int]] = [
            (
                cast(
                    FrameType,
                    sys._current_frames().get(cast(int, t.ident), None),
                ),
                cast(int, t.ident),
            )
            for t in threading.enumerate()
            if t != threading.main_thread()
        ]
        # Put the main thread in the front.
<<<<<<< HEAD
        if True:
            frames.insert(
                0,
                (
                    sys._current_frames().get(
                        cast(int, threading.main_thread().ident), None
                    ),
                    cast(int, threading.main_thread().ident),
                ),
            )
=======
        tid = cast(int, threading.main_thread().ident)
        frames.insert(
            0,
            (
                sys._current_frames().get(
                    tid, None
                ),
                tid,
            ),
        )
>>>>>>> 6c4c1f6d
        # Process all the frames to remove ones we aren't going to track.
        new_frames: List[Tuple[FrameType, int, FrameType]] = []
        for (frame, tident) in frames:
            orig_frame = frame
            if not frame:
                continue
            fname = frame.f_code.co_filename
            # Record samples only for files we care about.
            if not fname:
                # 'eval/compile' gives no f_code.co_filename.  We have
                # to look back into the outer frame in order to check
                # the co_filename.
                back = cast(FrameType, frame.f_back)
                fname = Filename(back.f_code.co_filename)
            while not Scalene.should_trace(fname):
                # Walk the stack backwards until we hit a frame that
                # IS one we should trace (if there is one).  i.e., if
                # it's in the code being profiled, and it is just
                # calling stuff deep in libraries.
                if frame:
                    frame = cast(FrameType, frame.f_back)
                    if frame:
                        fname = frame.f_code.co_filename
                        continue
                else:
                    break
            if frame:
                new_frames.append((frame, tident, orig_frame))
        del frames[:]
        return new_frames

    @staticmethod
    def enter_function_meta(
        frame: FrameType, stats: ScaleneStatistics
    ) -> None:
        """Update tracking info so we can correctly report line number info later."""
        fname = Filename(frame.f_code.co_filename)
        lineno = LineNumber(frame.f_lineno)
        f = frame
        try:
            while "<" in Filename(f.f_code.co_name):
                f = cast(FrameType, frame.f_back)
                if (
                    "<genexpr>" in f.f_code.co_name
                    or "<module>" in f.f_code.co_name
                    or "<listcomp>" in f.f_code.co_name
                ):
                    return
        except:
            return
        if not Scalene.should_trace(f.f_code.co_filename):
            return

        fn_name = Filename(f.f_code.co_name)
        firstline = f.f_code.co_firstlineno
        # Prepend the class, if any
        while (
            f
            and f.f_back
            and f.f_back.f_code
            # NOTE: next line disabled as it is interfering with name resolution for thread run methods
            # and Scalene.should_trace(f.f_back.f_code.co_filename)
        ):
            if "self" in f.f_locals:
                prepend_name = f.f_locals["self"].__class__.__name__
                if "Scalene" not in prepend_name:
                    fn_name = prepend_name + "." + fn_name
                break
            if "cls" in f.f_locals:
                prepend_name = getattr(f.f_locals["cls"], "__name__", None)
                if not prepend_name or "Scalene" in prepend_name:
                    break
                fn_name = prepend_name + "." + fn_name
                break
            f = f.f_back

        stats.function_map[fname][lineno] = fn_name
        stats.firstline_map[fn_name] = LineNumber(firstline)

    @staticmethod
    def read_malloc_mmap() -> Any:
        if sys.platform == "win32":
            return False
        return get_line_atomic.get_line_atomic(
            Scalene.__malloc_lock_mmap,
            Scalene.__malloc_signal_mmap,
            Scalene.__malloc_buf,
            Scalene.__malloc_lastpos,
        )

    @staticmethod
    def alloc_sigqueue_processor(
        signum: Union[
            Callable[[Signals, FrameType], None], int, Handlers, None
        ],
        this_frame: FrameType,
    ) -> None:
        """Handle interrupts for memory profiling (mallocs and frees)."""
        stats = Scalene.__stats
        curr_pid = os.getpid()
        # Process the input array from where we left off reading last time.
        arr: List[Tuple[int, str, float, float, str, Filename, LineNumber, ByteCodeIndex]] = []
        try:
            while Scalene.read_malloc_mmap():
                count_str = (
                    Scalene.__malloc_buf.rstrip(b"\x00")
                    .split(b"\n")[0]
                    .decode("ascii")
                )
                if count_str.strip() == "":
                    break
                (
                    action,
                    alloc_time_str,
                    count_str,
                    python_fraction_str,
                    pid,
                    pointer,
                    reported_fname,
                    reported_lineno,
                    bytei_str
                ) = count_str.split(",")
                # assert action in ["M", "f", "F"]
                if int(curr_pid) == int(pid):
                    arr.append(
                        (
                            int(alloc_time_str),
                            action,
                            float(count_str),
                            float(python_fraction_str),
                            pointer,
                            Filename(reported_fname),
                            LineNumber(int(reported_lineno)),
                            ByteCodeIndex(int(bytei_str))
                        )
                    )

        except FileNotFoundError:
            pass

        arr.sort()
        # Iterate through the array to compute the new current footprint.
        # and update the global __memory_footprint_samples.
        before = stats.current_footprint
        prevmax = stats.max_footprint
        freed_last_trigger = 0
        for item in arr:
            _alloc_time, action, count, python_fraction, pointer, fname, lineno, bytei = item
            count /= 1024 * 1024
            is_malloc = action == "M"
            if is_malloc:
                stats.current_footprint += count
                if stats.current_footprint > stats.max_footprint:
                    stats.max_footprint = stats.current_footprint
            else:
                stats.current_footprint -= count
                if action == "f":
                    # Check if pointer actually matches
                    if stats.last_malloc_triggered[2] == pointer:
                        freed_last_trigger += 1
            stats.memory_footprint_samples.add(stats.current_footprint)
        after = stats.current_footprint

        if freed_last_trigger:
            if freed_last_trigger > 1:
                # Ignore the case where we have multiple last triggers in the sample file,
                # since this can lead to false positives.
                pass
            else:
                # We freed the last allocation trigger. Adjust scores.
                this_fn, this_ln, this_ptr = stats.last_malloc_triggered
                if this_ln != 0:
                    mallocs, frees = stats.leak_score[this_fn][this_ln]
                    stats.leak_score[this_fn][this_ln] = (
                        mallocs,
                        frees + 1,
                    )
            stats.last_malloc_triggered = (
                Filename(""),
                LineNumber(0),
                Address("0x0"),
            )

        # Walk the stack backwards until we find a proper function
        # name (as in, one that doesn't contain "<", which
        # indicates things like list comprehensions).
        # Scalene.enter_function_meta(frame, stats)
        # bytei = ByteCodeIndex(frame.f_lasti)
        allocs = 0.0
        last_malloc = (Filename(""), LineNumber(0), Address("0x0"))
        malloc_pointer = "0x0"
        curr = before
        # Go through the array again and add each updated current footprint.
        for item in arr:
            _alloc_time, action, count, python_fraction, pointer, fname, lineno, bytei = item
            # Add the byte index to the set for this line (if it's not there already).
            stats.bytei_map[fname][lineno].add(bytei)
            count /= 1024 * 1024
            is_malloc = action == "M"
            if is_malloc:
                allocs += count
                curr += count
                malloc_pointer = pointer
                stats.memory_malloc_samples[fname][lineno][bytei] += (
                    count
                )
                stats.memory_python_samples[fname][lineno][bytei] += (
                    python_fraction * count
                )
                stats.malloc_samples[fname] += 1
                stats.memory_malloc_count[fname][lineno][bytei] += 1
                stats.total_memory_malloc_samples += count
            else:
                curr -= count
                stats.memory_free_samples[fname][lineno][bytei] += (
                    count
                )
                stats.memory_free_count[fname][lineno][bytei] += 1
                stats.total_memory_free_samples += count

            stats.per_line_footprint_samples[fname][lineno].add(curr)
            # If we allocated anything, then mark this as the last triggering malloc
            if allocs > 0:
                last_malloc = (
                    Filename(fname),
                    LineNumber(lineno),
                    Address(malloc_pointer),
                )
        if False:
            stats.allocation_velocity = (
                stats.allocation_velocity[0] + (after - before),
                stats.allocation_velocity[1] + allocs,
            )
            # Update leak score if we just increased the max footprint (starting at a fixed threshold, currently 100MB,
            if prevmax < stats.max_footprint and stats.max_footprint > 100:
                stats.last_malloc_triggered = last_malloc
                mallocs, frees = stats.leak_score[fname][lineno]
                stats.leak_score[fname][lineno] = (mallocs + 1, frees)
        del this_frame

    @staticmethod
    def before_fork() -> None:
        """Executed just before a fork."""
        Scalene.stop_signal_queues()

    @staticmethod
    def after_fork_in_parent(childPid: int) -> None:
        """Executed by the parent process after a fork."""
        Scalene.add_child_pid(childPid)
        Scalene.start_signal_queues()

    @staticmethod
    def after_fork_in_child() -> None:
        """
        Executed by a child process after a fork and mutates the
        current profiler into a child.
        """
        Scalene.__is_child = True

        Scalene.clear_metrics()
        if Scalene.__gpu.has_gpu():
            Scalene.__gpu.nvml_reinit()
        # Note-- __parent_pid of the topmost process is its own pid
        Scalene.__pid = Scalene.__parent_pid
        if not "off" in Scalene.__args or not Scalene.__args.off:
            Scalene.enable_signals()

    @staticmethod
    def read_memcpy_mmap() -> Any:
        if sys.platform == "win32":
            return False
        return get_line_atomic.get_line_atomic(
            Scalene.__memcpy_lock_mmap,
            Scalene.__memcpy_signal_mmap,
            Scalene.__memcpy_buf,
            Scalene.__memcpy_lastpos,
        )

    @staticmethod
    def memcpy_sigqueue_processor(
        signum: Union[
            Callable[[Signals, FrameType], None], int, Handlers, None
        ],
        frame: FrameType,
    ) -> None:
        return # FIXME
        curr_pid = os.getpid()
        arr: List[Tuple[int, int]] = []
        # Process the input array.
        try:
            if Scalene.__memcpy_signal_mmap:
                while Scalene.read_memcpy_mmap():
                    count_str = Scalene.__memcpy_buf.split(b"\n")[0].decode(
                        "ascii"
                    )
                    (memcpy_time_str, count_str2, pid) = count_str.split(",")
                    if int(curr_pid) == int(pid):
                        arr.append((int(memcpy_time_str), int(count_str2)))
        except ValueError as e:
            pass
        arr.sort()

        stats = Scalene.__stats
        new_frames = Scalene.compute_frames_to_record(frame)
        if not new_frames:
            del frame
            return

        for item in arr:
            _memcpy_time, count = item
            for (the_frame, _tident, _orig_frame) in new_frames:
                fname = Filename(the_frame.f_code.co_filename)
                line_no = LineNumber(the_frame.f_lineno)
                bytei = ByteCodeIndex(the_frame.f_lasti)
                # Add the byte index to the set for this line.
                # FIXME
                stats.bytei_map[fname][line_no].add(bytei)
                stats.memcpy_samples[fname][line_no] += count
        del new_frames[:]
        del new_frames
        del frame

    @staticmethod
    @lru_cache(None)
    def should_trace(filename: str) -> bool:
        """Return true if the filename is one we should trace."""
        if not filename:
            return False
        # If the @profile decorator has been used,
        # we restrict profiling to files containing decorated functions.
        if Scalene.__files_to_profile:
            return filename in Scalene.__files_to_profile
        # Generic handling follows (when no @profile decorator has been used).
        profile_only_list = Scalene.__args.profile_only.split(",")
        if "site-packages" in filename or "/lib/python" in filename:
            # Don't profile Python internals by default.
            if not Scalene.__args.profile_all:
                return False
        if filename[0] == "<":
            if "<ipython" in filename:
                # Profiling code created in a Jupyter cell:
                # create a file to hold the contents.
                import IPython
                import re

                # Find the input where the function was defined;
                # we need this to properly annotate the code.
                result = re.match("<ipython-input-([0-9]+)-.*>", filename)
                if result:
                    # Write the cell's contents into the file.
                    with open(filename, "w+") as f:
                        f.write(
                            IPython.get_ipython().history_manager.input_hist_raw[
                                int(result.group(1))
                            ]
                        )
                return True
            else:
                # Not a real file and not a function created in Jupyter.
                return False
        if "scalene/scalene" in filename:
            # Don't profile the profiler.
            return False
        found_in_profile_only = False
        for prof in profile_only_list:
            if prof in filename:
                found_in_profile_only = True
                break

        if not found_in_profile_only:
            return False
        if Scalene.__args.profile_all:
            # Profile everything else, except for "only" choices.
            found_in_profile_only = False
            for prof in profile_only_list:
                if prof in filename:
                    return True
            if profile_only_list and not found_in_profile_only:
                return False
            return True
        # Profile anything in the program's directory or a child directory,
        # but nothing else, unless otherwise specified.
        filename = os.path.abspath(filename)
        return Scalene.__program_path in filename

    @staticmethod
    def clear_mmap_data() -> None:
        if not Scalene.__args.cpu_only:
            while Scalene.read_malloc_mmap():
                pass
            if Scalene.__memcpy_signal_mmap:
                while Scalene.read_memcpy_mmap():
                    pass

    __done = False
    
    @staticmethod
    def start() -> None:
        """Initiate profiling."""
        Scalene.clear_mmap_data()
        Scalene.__stats.start_clock()
        Scalene.enable_signals()
        Scalene.__done = False

    @staticmethod
    def stop() -> None:
        """Complete profiling."""
        Scalene.__done = True
        Scalene.disable_signals()
        Scalene.__stats.stop_clock()

    @staticmethod
    def isDone() -> bool:
        return Scalene.__done
    
    @staticmethod
    def start_signal_handler(
        signum: Union[
            Callable[[Signals, FrameType], None], int, Handlers, None
        ],
        this_frame: FrameType,
    ) -> None:
        for pid in Scalene.__child_pids:
            os.kill(pid, ScaleneSignals.start_profiling_signal)
        Scalene.start()

    @staticmethod
    def stop_signal_handler(
        signum: Union[
            Callable[[Signals, FrameType], None], int, Handlers, None
        ],
        this_frame: FrameType,
    ) -> None:
        for pid in Scalene.__child_pids:
            os.kill(pid, ScaleneSignals.stop_profiling_signal)
        Scalene.stop()

    @staticmethod
    def disable_signals(retry: bool = True) -> None:
        """Turn off the profiling signals."""
        if sys.platform == "win32":
            Scalene.timer_signals = False
            return
        try:
            signal.setitimer(ScaleneSignals.cpu_timer_signal, 0)
            signal.signal(ScaleneSignals.malloc_signal, signal.SIG_IGN)
            signal.signal(ScaleneSignals.free_signal, signal.SIG_IGN)
            signal.signal(ScaleneSignals.memcpy_signal, signal.SIG_IGN)
            Scalene.stop_signal_queues()
        except BaseException as e:
            # Retry just in case we get interrupted by one of our own signals.
            if retry:
                Scalene.disable_signals(retry=False)

    @staticmethod
    def exit_handler() -> None:
        """When we exit, disable all signals."""
        Scalene.disable_signals()
        # Delete the temporary directory.
        try:
            if not Scalene.__pid:
                Scalene.__python_alias_dir.cleanup()
        except BaseException:
            pass
        try:
            os.remove(f"/tmp/scalene-malloc-lock{os.getpid()}")
        except BaseException:
            pass

    @staticmethod
    def termination_handler(
        signum: Union[
            Callable[[Signals, FrameType], None], int, Handlers, None
        ],
        this_frame: FrameType,
    ) -> None:
        sys.exit(-1)

    def profile_code(
        self,
        code: str,
        the_globals: Dict[str, str],
        the_locals: Dict[str, str],
    ) -> int:
        # If --off is set, tell all children to not profile and stop profiling before we even start.
        if not "off" in Scalene.__args or not Scalene.__args.off:
            self.start()
        # Run the code being profiled.
        exit_status = 0
        try:
            exec(code, the_globals, the_locals)
        except SystemExit as se:
            # Intercept sys.exit and propagate the error code.
            exit_status = se.code
        except BaseException as e:
            print("Error in program being profiled:\n", e)
            traceback.print_exc()
        self.stop()
        # If we've collected any samples, dump them.
        if Scalene.__output.output_profiles(
            Scalene.__stats,
            Scalene.__pid,
            Scalene.profile_this_code,
            Scalene.__python_alias_dir,
            profile_memory=not Scalene.__args.cpu_only,
            reduced_profile=Scalene.__args.reduced_profile,
        ):
            pass
        else:
            print("Scalene: Program did not run for long enough to profile.")
        return exit_status

    @staticmethod
    def process_args(args: argparse.Namespace) -> None:
        Scalene.__args = cast(ScaleneArguments, args)
        Scalene.__next_output_time = (
            time.perf_counter() + Scalene.__args.profile_interval
        )
        Scalene.__output.html = args.html
        Scalene.__output.output_file = args.outfile
        Scalene.__is_child = args.pid != 0
        # the pid of the primary profiler
        Scalene.__parent_pid = args.pid if Scalene.__is_child else os.getpid()

    @staticmethod
    def main() -> None:
        (
            args,
            left,
        ) = ScaleneParseArgs.parse_args()
        Scalene.run_profiler(args, left)

    @staticmethod
    def run_profiler(args: argparse.Namespace, left: List[str]) -> None:
        # Set up signal handlers for starting and stopping profiling.
        signal.signal(
            ScaleneSignals.start_profiling_signal, Scalene.start_signal_handler
        )
        signal.signal(
            ScaleneSignals.stop_profiling_signal, Scalene.stop_signal_handler
        )
        if sys.platform != "win32":
            signal.siginterrupt(ScaleneSignals.start_profiling_signal, False)
            signal.siginterrupt(ScaleneSignals.stop_profiling_signal, False)

        did_preload = ScalenePreload.setup_preload(args)
        if not did_preload:
            try:
                # If running in the background, print the PID.
                if os.getpgrp() != os.tcgetpgrp(sys.stdout.fileno()):
                    # In the background.
                    print(f"Scalene now profiling process {os.getpid()}")
                    print(
                        f"  to disable profiling: python3 -m scalene.profile --off --pid {os.getpid()}"
                    )
                    print(
                        f"  to resume profiling:  python3 -m scalene.profile --on  --pid {os.getpid()}"
                    )
            except:
                pass
        Scalene.__stats.clear_all()
        sys.argv = left
        try:
            multiprocessing.set_start_method("fork")
        except:
            pass
        try:
            Scalene.process_args(args)
            try:
                # Look for something ending in '.py'. Treat the first one as our executable.
                progs = [x for x in sys.argv if re.match(".*\.py$", x)]
                # Just in case that didn't work, try sys.argv[0] and __file__.
                try:
                    progs.append(sys.argv[0])
                    progs.append(__file__)
                except:
                    pass
                with open(progs[0], "rb") as prog_being_profiled:
                    # Read in the code and compile it.
                    try:
                        code = compile(
                            prog_being_profiled.read(),
                            progs[0],
                            "exec",
                        )
                    except SyntaxError:
                        traceback.print_exc()
                        sys.exit(-1)
                    # Push the program's path.
                    program_path = os.path.dirname(os.path.abspath(progs[0]))
                    sys.path.insert(0, program_path)
                    if len(args.program_path) > 0:
                        Scalene.__program_path = os.path.abspath(
                            args.program_path
                        )
                    else:
                        Scalene.__program_path = program_path
                    # Grab local and global variables.
                    import __main__

                    the_locals = __main__.__dict__
                    the_globals = __main__.__dict__
                    # Splice in the name of the file being executed instead of the profiler.
                    the_globals["__file__"] = os.path.basename(progs[0])
                    # Some mysterious module foo to make this work the same with -m as with `scalene`.
                    the_globals["__spec__"] = None
                    # Start the profiler.
                    fullname = os.path.join(
                        program_path, os.path.basename(progs[0])
                    )
                    # Do a GC before we start.
                    gc.collect()
                    profiler = Scalene(args, Filename(fullname))
                    try:
                        # We exit with this status (returning error code as appropriate).
                        exit_status = profiler.profile_code(
                            code, the_locals, the_globals
                        )
                        sys.exit(exit_status)
                    except StopJupyterExecution:
                        # Running in Jupyter notebooks
                        pass
                    except AttributeError:
                        # don't let the handler below mask programming errors
                        raise
                    except Exception as ex:
                        template = "Scalene: An exception of type {0} occurred. Arguments:\n{1!r}"
                        message = template.format(type(ex).__name__, ex.args)
                        print(message)
                        print(traceback.format_exc())
            except (FileNotFoundError, IOError):
                print("Scalene: could not find input file " + progs[0])
                sys.exit(-1)
        except SystemExit:
            pass
        except StopJupyterExecution:
            pass
        except BaseException:
            print("Scalene failed to initialize.\n" + traceback.format_exc())
            sys.exit(-1)
        finally:
            try:
                Scalene.__malloc_signal_fd.close()
                Scalene.__malloc_lock_fd.close()
                Scalene.__memcpy_signal_fd.close()
                Scalene.__memcpy_lock_fd.close()
            except BaseException:
                pass


if __name__ == "__main__":
    Scalene.main()<|MERGE_RESOLUTION|>--- conflicted
+++ resolved
@@ -749,15 +749,10 @@
                         cpu_utilization
                     )
 
-<<<<<<< HEAD
         del new_frames[:]
         # Below possibly unnecessary
         del this_frame
         del new_frames
-=======
-        
-        del new_frames[:]
->>>>>>> 6c4c1f6d
 
         Scalene.__stats.total_cpu_samples += total_time
     
@@ -798,18 +793,7 @@
             if t != threading.main_thread()
         ]
         # Put the main thread in the front.
-<<<<<<< HEAD
-        if True:
-            frames.insert(
-                0,
-                (
-                    sys._current_frames().get(
-                        cast(int, threading.main_thread().ident), None
-                    ),
-                    cast(int, threading.main_thread().ident),
-                ),
-            )
-=======
+
         tid = cast(int, threading.main_thread().ident)
         frames.insert(
             0,
@@ -820,7 +804,7 @@
                 tid,
             ),
         )
->>>>>>> 6c4c1f6d
+
         # Process all the frames to remove ones we aren't going to track.
         new_frames: List[Tuple[FrameType, int, FrameType]] = []
         for (frame, tident) in frames:
