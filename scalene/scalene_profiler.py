--- conflicted
+++ resolved
@@ -346,7 +346,9 @@
             # NOT SUPPORTED
             assert False, "ITIMER_PROF is not currently supported."
 
+    # FIXME make me a list
     __cpu_signal_queue = queue.SimpleQueue()
+    __cpu_signal_mgr_thread = None
     __alloc_signal_queue = queue.SimpleQueue()
     __alloc_signal_mgr_thread = None
     __memcpy_signal_queue = queue.SimpleQueue()
@@ -356,22 +358,31 @@
     @staticmethod
     def start_signal_threads() -> None:
         """Starts the signal processing threads."""
+        assert Scalene.__cpu_signal_mgr_thread == None
         assert Scalene.__alloc_signal_mgr_thread == None
         assert Scalene.__memcpy_signal_mgr_thread == None
 
         Scalene.__alloc_signal_mgr_thread = threading.Thread(
             target=Scalene.alloc_signal_manager, daemon=True
         )
-<<<<<<< HEAD
-        Scalene.__alloc_signal_mgr_thread.start()
         Scalene.__memcpy_signal_mgr_thread = threading.Thread(
             target=Scalene.memcpy_signal_manager, daemon=True
         )
+        Scalene.__cpu_signal_mgr_thread = threading.Thread(
+            target=Scalene.cpu_signal_manager, daemon=True
+        )
+        Scalene.__alloc_signal_mgr_thread.start()
         Scalene.__memcpy_signal_mgr_thread.start()
+        Scalene.__cpu_signal_mgr_thread.start()
 
     @staticmethod
     def stop_signal_threads() -> None:
         """Stops the signal processing threads."""
+        if Scalene.__cpu_signal_mgr_thread != None:
+            Scalene.__cpu_signal_queue.put(None)
+            Scalene.__cpu_signal_mgr_thread.join()
+            Scalene.__cpu_signal_mgr_thread = None
+
         if Scalene.__alloc_signal_mgr_thread != None:
             Scalene.__alloc_signal_queue.put(None)
             Scalene.__alloc_signal_mgr_thread.join()
@@ -381,17 +392,6 @@
             Scalene.__memcpy_signal_queue.put(None)
             Scalene.__memcpy_signal_mgr_thread.join()
             Scalene.__memcpy_signal_mgr_thread = None
-=======
-        memcpy_signal_mgr_thread = threading.Thread(
-            target=Scalene.memcpy_signal_manager, daemon=True
-        )
-        cpu_signal_mgr_thread = threading.Thread(
-            target=Scalene.cpu_signal_manager, daemon=True
-        )
-        alloc_signal_mgr_thread.start()
-        memcpy_signal_mgr_thread.start()
-        cpu_signal_mgr_thread.start()
->>>>>>> ba5d5e15
 
     @staticmethod
     def malloc_signal_dispatcher(
@@ -440,7 +440,7 @@
     def cpu_signal_manager() -> None:
         while True:
             item = Scalene.__cpu_signal_queue.get()
-            if not item:
+            if item == None:  # stop request
                 break
             Scalene.cpu_signal_handler_helper(*item)
 
@@ -459,47 +459,7 @@
             t = threading.Thread(target=Scalene.timer_thang)
             t.start()
             return
-<<<<<<< HEAD
-        with Scalene.__in_signal_handler:
-            Scalene.start_signal_threads()
-            # Set signal handlers for memory allocation and memcpy events.
-            signal.signal(
-                ScaleneSignals.malloc_signal, Scalene.malloc_signal_dispatcher
-            )
-            signal.signal(
-                ScaleneSignals.free_signal, Scalene.free_signal_dispatcher
-            )
-            signal.signal(
-                ScaleneSignals.memcpy_signal,
-                Scalene.memcpy_signal_dispatcher,
-            )
-            # Set every signal to restart interrupted system calls.
-            signal.siginterrupt(ScaleneSignals.cpu_signal, False)
-            signal.siginterrupt(ScaleneSignals.malloc_signal, False)
-            signal.siginterrupt(ScaleneSignals.free_signal, False)
-            signal.siginterrupt(ScaleneSignals.memcpy_signal, False)
-            # Turn on the CPU profiling timer to run at the sampling rate (exactly once).
-            signal.signal(
-                ScaleneSignals.cpu_signal,
-                Scalene.cpu_signal_handler,
-            )
-            signal.setitimer(
-                ScaleneSignals.cpu_timer_signal,
-                Scalene.__args.cpu_sampling_rate,
-                0
-            )
-
-    @staticmethod
-    def get_process_time() -> float:
-        """Time spent on the CPU."""
-        return time.process_time()
-
-    @staticmethod
-    def get_wallclock_time() -> float:
-        """Wall-clock time."""
-        return time.perf_counter()
-=======
-        Scalene.setup_signal_threads()
+        Scalene.start_signal_threads()
         # Set signal handlers for memory allocation and memcpy events.
         signal.signal(
             ScaleneSignals.malloc_signal, Scalene.malloc_signal_dispatcher
@@ -526,7 +486,6 @@
             Scalene.__args.cpu_sampling_rate,
             0,
         )
->>>>>>> ba5d5e15
 
     def __init__(
         self,
@@ -547,11 +506,6 @@
 
         Scalene.__args = cast(ScaleneArguments, arguments)
         Scalene.set_timer_signals()
-<<<<<<< HEAD
-        Scalene.__last_signal_time_virtual = Scalene.get_process_time()
-=======
-        Scalene.setup_signal_threads()
->>>>>>> ba5d5e15
         if arguments.pid:
             # Child process.
             # We need to use the same directory as the parent.
@@ -955,21 +909,6 @@
         stats.firstline_map[fn_name] = LineNumber(firstline)
 
     @staticmethod
-<<<<<<< HEAD
-=======
-    def allocation_signal_handler_helper(
-        signum: Union[
-            Callable[[Signals, FrameType], None], int, Handlers, None
-        ],
-        this_frame: FrameType,
-        allocation_type: str,
-    ) -> None:
-        if threading._active_limbo_lock.locked() or threading._shutdown_locks_lock.locked():  # type: ignore
-            return
-        Scalene.allocation_signal_handler(signum, this_frame, allocation_type)
-
-    @staticmethod
->>>>>>> ba5d5e15
     def allocation_signal_handler(
         signum: Union[
             Callable[[Signals, FrameType], None], int, Handlers, None
@@ -977,52 +916,6 @@
         this_frame: FrameType
     ) -> None:
         """Handle interrupts for memory profiling (mallocs and frees)."""
-<<<<<<< HEAD
-        with Scalene.__in_signal_handler:
-            stats = Scalene.__stats
-            new_frames = Scalene.compute_frames_to_record(this_frame)
-            if not new_frames:
-                return
-            curr_pid = os.getpid()
-            # Process the input array from where we left off reading last time.
-            arr: List[Tuple[int, str, float, float, str]] = []
-            try:
-                while True:
-                    if not get_line_atomic.get_line_atomic(
-                        Scalene.__malloc_lock_mmap,
-                        Scalene.__malloc_signal_mmap,
-                        Scalene.__buf,
-                        Scalene.__malloc_lastpos,
-                    ):
-                        break
-                    count_str = (
-                        Scalene.__buf.rstrip(b"\x00")
-                        .split(b"\n")[0]
-                        .decode("ascii")
-                    )
-                    if count_str.strip() == "":
-                        break
-                    (
-                        action,
-                        alloc_time_str,
-                        count_str,
-                        python_fraction_str,
-                        pid,
-                        pointer,
-                    ) = count_str.split(",")
-                    # assert action in ["M", "f", "F"]
-                    if int(curr_pid) == int(pid):
-                        arr.append(
-                            (
-                                int(alloc_time_str),
-                                action,
-                                float(count_str),
-                                float(python_fraction_str),
-                                pointer,
-                            )
-=======
-        if threading._active_limbo_lock.locked() or threading._shutdown_locks_lock.locked():  # type: ignore
-            return
         stats = Scalene.__stats
         new_frames = Scalene.compute_frames_to_record(this_frame)
         if not new_frames:
@@ -1063,7 +956,6 @@
                             float(count_str),
                             float(python_fraction_str),
                             pointer,
->>>>>>> ba5d5e15
                         )
                     )
 
@@ -1147,78 +1039,12 @@
                 stats.per_line_footprint_samples[fname][lineno].add(curr)
             assert curr == after
             # If we allocated anything and this was a malloc event, then mark this as the last triggering malloc
-            if event == "malloc" and allocs > 0:
+            if signum == ScaleneSignals.malloc_signal and allocs > 0:
                 last_malloc = (
                     Filename(fname),
                     LineNumber(lineno),
                     Address(malloc_pointer),
                 )
-<<<<<<< HEAD
-
-            # Now update the memory footprint for every running frame.
-            # This is a pain, since we don't know to whom to attribute memory,
-            # so we may overcount.
-
-            for (frame, _tident, _orig_frame) in new_frames:
-                fname = Filename(frame.f_code.co_filename)
-                lineno = LineNumber(frame.f_lineno)
-                # Walk the stack backwards until we find a proper function
-                # name (as in, one that doesn't contain "<", which
-                # indicates things like list comprehensions).
-                Scalene.enter_function_meta(frame, stats)
-                bytei = ByteCodeIndex(frame.f_lasti)
-                # Add the byte index to the set for this line (if it's not there already).
-                stats.bytei_map[fname][lineno].add(bytei)
-                curr = before
-                python_frac = 0.0
-                allocs = 0.0
-                last_malloc = (Filename(""), LineNumber(0), Address("0x0"))
-                malloc_pointer = "0x0"
-                # Go through the array again and add each updated current footprint.
-                for item in arr:
-                    _alloc_time, action, count, python_fraction, pointer = item
-                    count /= 1024 * 1024
-                    is_malloc = action == "M"
-                    if is_malloc:
-                        allocs += count
-                        curr += count
-                        python_frac += python_fraction * count
-                        malloc_pointer = pointer
-                    else:
-                        curr -= count
-                    stats.per_line_footprint_samples[fname][lineno].add(curr)
-                assert curr == after
-                # If we allocated anything and this was a malloc event, then mark this as the last triggering malloc
-                if signum == ScaleneSignals.malloc_signal and allocs > 0:
-                    last_malloc = (
-                        Filename(fname),
-                        LineNumber(lineno),
-                        Address(malloc_pointer),
-                    )
-                # If there was a net increase in memory, treat it as if it
-                # was a malloc; otherwise, treat it as if it was a
-                # free. This is for later reporting of net memory gain /
-                # loss per line of code.
-                if after > before:
-                    stats.memory_malloc_samples[fname][lineno][bytei] += (
-                        after - before
-                    )
-                    stats.memory_python_samples[fname][lineno][bytei] += (
-                        python_frac / allocs
-                    ) * (after - before)
-                    stats.malloc_samples[fname] += 1
-                    stats.memory_malloc_count[fname][lineno][bytei] += 1
-                    stats.total_memory_malloc_samples += after - before
-                else:
-                    stats.memory_free_samples[fname][lineno][bytei] += (
-                        before - after
-                    )
-                    stats.memory_free_count[fname][lineno][bytei] += 1
-                    stats.total_memory_free_samples += before - after
-                stats.allocation_velocity = (
-                    stats.allocation_velocity[0] + (after - before),
-                    stats.allocation_velocity[1] + allocs,
-=======
             # If there was a net increase in memory, treat it as if it
             # was a malloc; otherwise, treat it as if it was a
             # free. This is for later reporting of net memory gain /
@@ -1236,7 +1062,6 @@
             else:
                 stats.memory_free_samples[fname][lineno][bytei] += (
                     before - after
->>>>>>> ba5d5e15
                 )
                 stats.memory_free_count[fname][lineno][bytei] += 1
                 stats.total_memory_free_samples += before - after
@@ -1270,9 +1095,6 @@
         """
         Scalene.__is_child = True
 
-        # This is only called after a fork in the
-        # child process, any child threads that held this
-        # lock no longer exist. Therefore, releasing it here is safe.
         Scalene.clear_metrics()
         if Scalene.__gpu.has_gpu():
             Scalene.__gpu.nvml_reinit()
@@ -1281,8 +1103,6 @@
 
         Scalene.enable_signals()
 
-<<<<<<< HEAD
-=======
     @staticmethod
     def memcpy_signal_handler(
         signum: Union[
@@ -1290,53 +1110,6 @@
         ],
         frame: FrameType,
     ) -> None:
-        """Handles memcpy events."""
-        if threading._active_limbo_lock.locked() or threading._shutdown_locks_lock.locked():  # type: ignore
-            return
-        Scalene.memcpy_signal_handler_helper(signum, frame)
->>>>>>> ba5d5e15
-
-    @staticmethod
-    def memcpy_signal_handler(
-        signum: Union[
-            Callable[[Signals, FrameType], None], int, Handlers, None
-        ],
-        frame: FrameType,
-    ) -> None:
-<<<<<<< HEAD
-        with Scalene.__in_signal_handler:
-            curr_pid = os.getpid()
-            new_frames = Scalene.compute_frames_to_record(frame)
-            if not new_frames:
-                return
-            arr: List[Tuple[int, int]] = []
-            # Process the input array.
-            try:
-                mfile = Scalene.__memcpy_signal_mmap
-                if mfile:
-                    while True:
-                        if not get_line_atomic.get_line_atomic(
-                            Scalene.__memcpy_lock_mmap,
-                            Scalene.__memcpy_signal_mmap,
-                            Scalene.__memcpy_buf,
-                            Scalene.__memcpy_lastpos,
-                        ):
-                            break
-                        count_str = Scalene.__memcpy_buf.split(b"\n")[
-                            0
-                        ].decode("ascii")
-                        (memcpy_time_str, count_str2, pid) = count_str.split(
-                            ","
-                        )
-                        if int(curr_pid) == int(pid):
-                            arr.append((int(memcpy_time_str), int(count_str2)))
-                    Scalene.__memcpy_signal_position = mfile.tell() - 1
-            except ValueError as e:
-                pass
-            arr.sort()
-=======
-        if threading._active_limbo_lock.locked() or threading._shutdown_locks_lock.locked():  # type: ignore
-            return
         curr_pid = os.getpid()
         new_frames = Scalene.compute_frames_to_record(frame)
         if not new_frames:
@@ -1364,7 +1137,6 @@
         except ValueError as e:
             pass
         arr.sort()
->>>>>>> ba5d5e15
 
         stats = Scalene.__stats
         for item in arr:
@@ -1479,7 +1251,6 @@
     @staticmethod
     def disable_signals() -> None:
         """Turn off the profiling signals."""
-        Scalene.stop_signal_threads()
         if sys.platform == "win32":
             Scalene.timer_signals = False
             return
@@ -1488,12 +1259,10 @@
             signal.signal(ScaleneSignals.malloc_signal, signal.SIG_IGN)
             signal.signal(ScaleneSignals.free_signal, signal.SIG_IGN)
             signal.signal(ScaleneSignals.memcpy_signal, signal.SIG_IGN)
-            Scalene.__alloc_signal_queue.put(None)
-            Scalene.__memcpy_signal_queue.put(None)
-            Scalene.__cpu_signal_queue.put(None)
+            Scalene.stop_signal_threads()
         except BaseException:
             # Retry just in case we get interrupted by one of our own signals.
-            Scalene.disable_signals()
+            Scalene.disable_signals()   # FIXME this could loop with an error
 
     @staticmethod
     def exit_handler() -> None:
