--- conflicted
+++ resolved
@@ -451,23 +451,17 @@
     # Things that need to be in sync with include/sampleheap.hpp:
     #
     #   file to communicate the number of malloc/free samples (+ PID)
-<<<<<<< HEAD
-    __malloc_signal_filename = Filename("/tmp/scalene-malloc-signal" + str(os.getpid()))
-    __malloc_lock_filename = Filename("/tmp/scalene-malloc-lock" + str(os.getpid()))
+    __malloc_signal_filename = Filename(
+        "/tmp/scalene-malloc-signal" + str(os.getpid())
+    )
+    __malloc_lock_filename = Filename(
+        "/tmp/scalene-malloc-lock" + str(os.getpid())
+    )
     __malloc_signal_position = 0
     try:
         __malloc_signal_fd = open(__malloc_signal_filename, "x")
         __malloc_lock_fd = open(__malloc_lock_filename, "x")
     except BaseException as exc:
-=======
-    __malloc_signal_filename = Filename(
-        "/tmp/scalene-malloc-signal" + str(os.getpid())
-    )
-    __malloc_signal_position = 0
-    try:
-        __malloc_signal_fd = open(__malloc_signal_filename, "x")
-    except BaseException:
->>>>>>> 6d9e19b5
         pass
     try:
         __malloc_signal_fd = open(__malloc_signal_filename, "r")
@@ -478,26 +472,18 @@
             mmap.MAP_SHARED,
             mmap.PROT_READ,
         )
-<<<<<<< HEAD
         __malloc_lock_mmap = mmap.mmap(
             __malloc_lock_fd.fileno(), 0, mmap.MAP_SHARED, mmap.PROT_READ | mmap.PROT_WRITE
         )
     except BaseException as exc:
-=======
-    except BaseException:
->>>>>>> 6d9e19b5
         # Ignore if we aren't profiling memory.
         pass
 
     #   file to communicate the number of memcpy samples (+ PID)
-<<<<<<< HEAD
-    __memcpy_signal_filename = Filename("/tmp/scalene-memcpy-signal" + str(os.getpid()))
-    __memcpy_lock_filename = Filename("/tmp/scalene-memcpy-lock" + str(os.getpid()))
-=======
     __memcpy_signal_filename = Filename(
         "/tmp/scalene-memcpy-signal" + str(os.getpid())
     )
->>>>>>> 6d9e19b5
+    __memcpy_lock_filename = Filename("/tmp/scalene-memcpy-lock" + str(os.getpid()))
     __memcpy_signal_fd = None
     __memcpy_lock_fd = None
     try:
@@ -1053,7 +1039,6 @@
                     if Scalene.__current_footprint > Scalene.__max_footprint:
                         Scalene.__max_footprint = Scalene.__current_footprint
                 else:
-<<<<<<< HEAD
                     Scalene.__current_footprint -= count
                 Scalene.__memory_footprint_samples.add(Scalene.__current_footprint)
             after = Scalene.__current_footprint
@@ -1101,31 +1086,6 @@
                     Scalene.__total_memory_free_samples += before - after
         finally:
             mmap_hl_spinlock.mmap_unlock(Scalene.__malloc_lock_mmap)
-=======
-                    curr -= count
-                Scalene.__per_line_footprint_samples[fname][lineno].add(curr)
-            assert curr == after
-            # If there was a net increase in memory, treat it as if it
-            # was a malloc; otherwise, treat it as if it was a
-            # free. This is for later reporting of net memory gain /
-            # loss per line of code.
-            if after > before:
-                Scalene.__memory_malloc_samples[fname][lineno][bytei] += (
-                    after - before
-                )
-                Scalene.__memory_python_samples[fname][lineno][bytei] += (
-                    python_frac / allocs
-                ) * (after - before)
-                Scalene.__malloc_samples[fname] += 1
-                Scalene.__total_memory_malloc_samples += after - before
-            else:
-                Scalene.__memory_free_samples[fname][lineno][bytei] += (
-                    before - after
-                )
-                Scalene.__memory_free_count[fname][lineno][bytei] += 1
-                Scalene.__total_memory_free_samples += before - after
-
->>>>>>> 6d9e19b5
     @staticmethod
     def memcpy_event_signal_handler(
         signum: Union[
