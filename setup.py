--- conflicted
+++ resolved
@@ -9,13 +9,9 @@
 
 mmap_hl_spinlock = Extension('mmap_hl_spinlock',
                 include_dirs=['.', 'Heap-Layers', 'Heap-Layers/utility'],
-<<<<<<< HEAD
-                sources=['mmap_hl_spinlock.cpp'])
-=======
                 sources=['mmap_hl_spinlock.cpp'],
                 extra_compile_args=['-std=c++14'],
                 language="c++14")
->>>>>>> 5488e220
 
 setup(
     name="scalene",
