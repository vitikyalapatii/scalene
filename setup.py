--- conflicted
+++ resolved
@@ -15,11 +15,7 @@
 
 setup(
     name="scalene",
-<<<<<<< HEAD
-    version="1.1.14",
-=======
     version="1.1.15",
->>>>>>> 35bbb00b
     description="Scalene: A high-resolution, low-overhead CPU and memory profiler for Python",
     keywords="performance memory profiler",
     long_description=long_description,
