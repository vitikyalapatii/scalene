--- conflicted
+++ resolved
@@ -176,19 +176,11 @@
     }
 #endif
 #if USE_HEADERS
-<<<<<<< HEAD
-    Header *header =
-        new (get_original_allocator()->malloc(ctx, len + SLACK + sizeof(Header)))
+    auto *header =
+        new (get_original_allocator().malloc(ctx, len + SLACK + sizeof(Header)))
             Header(len);
 #else
-    Header *header = (Header *)get_original_allocator()->malloc(ctx, len + SLACK);
-=======
-    auto *header =
-        new (original_allocator.malloc(ctx, len + SLACK + sizeof(Header)))
-            Header(len);
-#else
-    auto *header = (Header *)original_allocator.malloc(ctx, len + SLACK);
->>>>>>> 12de7245
+    auto *header = (Header *)get_original_allocator().malloc(ctx, len + SLACK);
 #endif
     assert(header);  // We expect this to always succeed.
     TheHeapWrapper::register_malloc(len, getObject(header));
